--- conflicted
+++ resolved
@@ -2,25 +2,11 @@
 FLEX_TARGET(cfg_scanner cfg_scanner.l ${CMAKE_CURRENT_BINARY_DIR}/cfg_scanner.c COMPILE_FLAGS "-P cyy")
 ADD_FLEX_BISON_DEPENDENCY(cfg_scanner cfg_parser)
 
-<<<<<<< HEAD
-# POSIX: em400.c needs IEEE Std 1003.2-1992 getopt(3)
-# POSIX: cfg_parser.c needs X/Open 5 fileno(2)
-# POSIX: cfg_scanner.c needs X/Open 5 fileno(2)
-set_property(
-	SOURCE em400.c
-	SOURCE cfg_parser.c
-	SOURCE cfg_scanner.c
-	APPEND
-	PROPERTY COMPILE_DEFINITIONS
-	_XOPEN_SOURCE=500
-)
-=======
 fileno(cfg_scanner.c)
 fileno(cfg_parser.c)
 xopen(em400.c 500 "getopt(3)")
 strdup(cfg.c)
 strdup(io/e4image.c)
->>>>>>> e557f954
 
 ADD_EXECUTABLE(em400
 	em400.c errors.c utils.c cfg.c
