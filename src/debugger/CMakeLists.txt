--- conflicted
+++ resolved
@@ -9,21 +9,10 @@
 	${FLEX_scanner_OUTPUTS}
 )
 
-<<<<<<< HEAD
-# POSIX: scanner.c needs X/Open 5 fileno(2)
-set_property(
-	SOURCE scanner.c
-	APPEND
-	PROPERTY COMPILE_DEFINITIONS
-	_XOPEN_SOURCE=500
-)
-
-=======
 fileno(scanner.c)
 strdup(awin.c)
 strdup(cmd.c)
 strdup(eval.c)
 strdup(log.c)
->>>>>>> e557f954
 
 # vim: tabstop=4