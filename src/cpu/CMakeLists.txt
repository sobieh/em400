--- conflicted
+++ resolved
@@ -4,15 +4,6 @@
 
 # POSIX: timer.c Needs IEEE Std 1003.1b-1993 for clock_gettime(2)
 # POSIX: timer.c Needs IEEE Std 1003.1-2004 for sem_timedwait(2)
-<<<<<<< HEAD
-set_property(
-	SOURCE timer.c
-	APPEND
-	PROPERTY COMPILE_DEFINITIONS
-	_XOPEN_SOURCE=600
-)
-=======
 xopen(timer.c 600 "clock_gettime(2)" "sem_timedwait(2)")
->>>>>>> e557f954
 
 # vim: tabstop=4