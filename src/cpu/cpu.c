//  Copyright (c) 2012-2018 Jakub Filipowicz <jakubf@gmail.com>
//
//  This program is free software; you can redistribute it and/or modify
//  it under the terms of the GNU General Public License as published by
//  the Free Software Foundation; either version 2 of the License, or
//  (at your option) any later version.
//
//  This program is distributed in the hope that it will be useful,
//  but WITHOUT ANY WARRANTY; without even the implied warranty of
//  MERCHANTABILITY or FITNESS FOR A PARTICULAR PURPOSE.  See the
//  GNU General Public License for more details.
//
//  You should have received a copy of the GNU General Public License
//  along with this program; if not, write to the Free Software
//  Foundation, Inc.,
//  51 Franklin Street, Fifth Floor, Boston, MA  02110-1301  USA

#include <string.h>
#include <stdlib.h>
#include <pthread.h>
#include <unistd.h>
#include <signal.h>

#include <emawp.h>

#include "cpu/cpu.h"
#include "cpu/interrupts.h"
#include "mem/mem.h"
#include "cpu/iset.h"
#include "cpu/instructions.h"
#include "cpu/interrupts.h"
#include "cpu/clock.h"
#include "cpu/buzzer.h"
#include "io/io.h"

#include "em400.h"
#include "cfg.h"
#include "utils/utils.h"
#include "log.h"
#include "log_crk.h"
#include "ectl/brk.h"

#include "ectl.h" // for global constants

static int cpu_state = ECTL_STATE_OFF;
uint16_t regs[8];
uint16_t rIC;
uint16_t rKB;
int rALARM;
uint16_t rMOD;
int rMODc;
uint16_t rIR;
unsigned RM, Q, BS, NB;

int P;
uint32_t N;
int cpu_mod_active;

unsigned long ips_counter;
static int speed_real;
static int throttle_granularity;
static float cpu_delay_factor;
struct timespec req;

int cpu_mod_present;
int cpu_user_io_illegal;
static int nomem_stop;

struct awp *awp;

// opcode table (instruction decoder decision table)
struct iset_opcode *cpu_op_tab[0x10000];

pthread_mutex_t cpu_wake_mutex = PTHREAD_MUTEX_INITIALIZER;
pthread_cond_t cpu_wake_cond = PTHREAD_COND_INITIALIZER;

// -----------------------------------------------------------------------
static void cpu_idle_in_wait()
{
	pthread_mutex_lock(&cpu_wake_mutex);
	while ((cpu_state == ECTL_STATE_WAIT) && !atom_load_acquire(&RP)) {
		LOG(L_CPU, "idling in state WAIT");
		pthread_cond_wait(&cpu_wake_cond, &cpu_wake_mutex);
	}
	cpu_state &= ~ECTL_STATE_WAIT;
	pthread_mutex_unlock(&cpu_wake_mutex);
}

// -----------------------------------------------------------------------
static int cpu_idle_in_stop()
{
	pthread_mutex_lock(&cpu_wake_mutex);
	while ((cpu_state & (ECTL_STATE_STOP|ECTL_STATE_OFF|ECTL_STATE_CLO|ECTL_STATE_CLM|ECTL_STATE_CYCLE)) == ECTL_STATE_STOP) {
		LOG(L_CPU, "idling in state STOP");
		pthread_cond_wait(&cpu_wake_cond, &cpu_wake_mutex);
	}
	int ret = cpu_state;
	pthread_mutex_unlock(&cpu_wake_mutex);
	return ret;
}

// -----------------------------------------------------------------------
void cpu_trigger_state(int state)
{
	pthread_mutex_lock(&cpu_wake_mutex);
	cpu_state |= state;
	pthread_cond_signal(&cpu_wake_cond);
	pthread_mutex_unlock(&cpu_wake_mutex);
}

// -----------------------------------------------------------------------
void cpu_clear_state(int state)
{
	pthread_mutex_lock(&cpu_wake_mutex);
	cpu_state &= ~state;
	pthread_cond_signal(&cpu_wake_cond);
	pthread_mutex_unlock(&cpu_wake_mutex);
}

// -----------------------------------------------------------------------
int cpu_state_get()
{
	return atom_load_acquire(&cpu_state);
}

// -----------------------------------------------------------------------
void cpu_trigger_cycle()
{
	pthread_mutex_lock(&cpu_wake_mutex);
	if (cpu_state & ECTL_STATE_STOP) {
		cpu_state |= ECTL_STATE_CYCLE;
		pthread_cond_signal(&cpu_wake_cond);
	}
	pthread_mutex_unlock(&cpu_wake_mutex);
}

// -----------------------------------------------------------------------
void cpu_mem_fail(int nb)
{
	int_set(INT_NO_MEM);
	if ((nb == 0) && nomem_stop) {
		rALARM = 1;
		cpu_trigger_state(ECTL_STATE_STOP);
	}
}

// -----------------------------------------------------------------------
int cpu_mem_get(int nb, uint16_t addr, uint16_t *data)
{
	if (!mem_get(nb, addr, data)) {
		cpu_mem_fail(nb);
		return 0;
	}
	return 1;
}

// -----------------------------------------------------------------------
int cpu_mem_put(int nb, uint16_t addr, uint16_t data)
{
	if (!mem_put(nb, addr, data)) {
		cpu_mem_fail(nb);
		return 0;
	}
	return 1;
}

// -----------------------------------------------------------------------
int cpu_mem_mget(int nb, uint16_t saddr, uint16_t *dest, int count)
{
	int words;
	if ((words = mem_mget(nb, saddr, dest, count)) != count) {
		cpu_mem_fail(nb);
	}
	return words;
}

// -----------------------------------------------------------------------
int cpu_mem_mput(int nb, uint16_t saddr, uint16_t *src, int count)
{
	int words;
	if ((words = mem_mput(nb, saddr, src, count)) != count) {
		cpu_mem_fail(nb);
	}
	return words;
}

// -----------------------------------------------------------------------
int cpu_mem_get_byte(int nb, uint32_t addr, uint8_t *data)
{
	int shift;
	uint16_t orig = 0;

	if (!cpu_mod_active || (Q & BS)) addr &= 0xffff;

	shift = 8 * (~addr & 1);
	addr >>= 1;

	if (!cpu_mem_get(nb, addr, &orig)) return 0;
	*data = orig >> shift;

	return 1;
}

// -----------------------------------------------------------------------
int cpu_mem_put_byte(int nb, uint32_t addr, uint8_t data)
{
	int shift;
	uint16_t orig = 0;

	if (!cpu_mod_active || (Q & BS)) addr &= 0xffff;

	shift = 8 * (~addr & 1);
	addr >>= 1;

	if (!cpu_mem_get(nb, addr, &orig)) return 0;
	orig = (orig & (0b1111111100000000 >> shift)) | (((uint16_t) data) << shift);
	if (!cpu_mem_put(nb, addr, orig)) return 0;

	return 1;
}

// -----------------------------------------------------------------------
int cpu_init(struct cfg_em400 *cfg)
{
	int res;

	if (cfg->cpu_awp) {
		awp = awp_init(regs+0, regs+1, regs+2, regs+3);
		if (!awp) return LOGERR("Failed to initialize AWP.");
	}

	rKB = cfg->keys;

	cpu_mod_present = cfg->cpu_mod;
	cpu_user_io_illegal = cfg->cpu_user_io_illegal;
	nomem_stop = cfg->cpu_stop_on_nomem;
	speed_real = cfg->speed_real;
	throttle_granularity = cfg->throttle_granularity;
	cpu_delay_factor = 1.0f/cfg->cpu_speed_factor;

	res = iset_build(cpu_op_tab, cpu_user_io_illegal);
	if (res != E_OK) {
		return LOGERR("Failed to build CPU instruction table.");
	}

	int_update_mask(0);

	// this is checked only at power-on
	if (mem_mega_boot()) {
		LOG(L_CPU, "Bootstrap from MEGA PROM is enabled");
		rIC = 0xf000;
	} else {
		rIC = 0;
	}

	cpu_mod_off();

	if (buzzer_init() != E_OK) {
		return LOGERR("Failed to initialize buzzer");
	}

	sigset_t set;
	sigemptyset(&set);
	sigaddset(&set, SIGRTMIN);
	pthread_sigmask(SIG_BLOCK, &set, NULL);

	return E_OK;
}

// -----------------------------------------------------------------------
void cpu_shutdown()
{
	awp_destroy(awp);
}

// -----------------------------------------------------------------------
int cpu_mod_on()
{
	cpu_mod_active = 1;
	clock_set_int(INT_EXTRA);

	return E_OK;
}

// -----------------------------------------------------------------------
int cpu_mod_off()
{
	cpu_mod_active = 0;
	clock_set_int(INT_CLOCK);

	return E_OK;
}

// -----------------------------------------------------------------------
static void cpu_clear(int scope)
{
	cpu_clear_state(scope | ECTL_STATE_WAIT);

	// I/O reset should return when we're sure that I/O won't change CPU state (backlogged interrupts, memory writes, ...)
	io_reset();
	mem_reset();
	cpu_mod_off();

	regs[0] = 0;
	SR_write(0);

	int_update_mask(RM);
	int_clear_all();

	if (scope & ECTL_STATE_CLO) {
		rALARM = 0;
		rMOD = 0;
		rMODc = 0;
		cpu_trigger_state(ECTL_STATE_STOP);
	}

	// call even if logging is disabled - user may enable it later
	// and we still want to know if we're running a known OS
	log_check_os();
	log_reset_process();
	log_intlevel_reset();
	log_syscall_reset();
}

// -----------------------------------------------------------------------
int cpu_ctx_switch(uint16_t arg, uint16_t ic, uint16_t int_mask)
{
	uint16_t sp;

	if (!cpu_mem_get(0, 97, &sp)) return 0;

	LOG(L_CPU, "Store current process ctx [IC: 0x%04x, R0: 0x%04x, SR: 0x%04x, 0x%04x] @ 0x%04x, set new IC: 0x%04x", rIC, regs[0], SR_read(), arg, sp, ic);


	if (!cpu_mem_put(0, sp, rIC)) return 0;
	if (!cpu_mem_put(0, sp+1, regs[0])) return 0;
	if (!cpu_mem_put(0, sp+2, SR_read())) return 0;
	if (!cpu_mem_put(0, sp+3, arg)) return 0;
	if (!cpu_mem_put(0, 97, sp+4)) return 0;

	regs[0] = 0;
	rIC = ic;
	Q = 0;
	RM &= int_mask;

	int_update_mask(RM);

	return 1;
}

// -----------------------------------------------------------------------
void cpu_ctx_restore()
{
	uint16_t sr;
	uint16_t sp;

	if (!cpu_mem_get(0, 97, &sp)) return;
	if (!cpu_mem_get(0, sp-4, &rIC)) return;
	if (!cpu_mem_get(0, sp-3, regs)) return;
	if (!cpu_mem_get(0, sp-2, &sr)) return;
	SR_write(sr);
	int_update_mask(RM);
	if (!cpu_mem_put(0, 97, sp-4)) return;

	LOG(L_CPU, "Loaded process ctx @ 0x%04x: [IC: 0x%04x, R0: 0x%04x, SR: 0x%04x]", sp-4, rIC, regs[0], sr);

	return;
}

// -----------------------------------------------------------------------
static int cpu_do_cycle()
{
	struct iset_opcode *op;
	uint16_t data;
	char opcode[32];
	int instruction_time = 0;

	if (LOG_WANTS(L_CPU)) {
		log_store_cycle_state(SR_read(), rIC);
	}

	// fetch instruction
	if (!cpu_mem_get(QNB, rIC, &rIR)) {
		LOGCPU(L_CPU, "        no mem, instruction fetch");
		goto ineffective;
	}
	op = cpu_op_tab[rIR];
	rIC++;

	// check instruction effectivness
	if (P || ((regs[0] & op->jmp_nef_mask) != op->jmp_nef_result)) {
		if (LOG_WANTS(L_CPU)) {
			log_log_dasm(0, 0, "skip: ");
		}
		if ((op->flags & OP_FL_ARG_NORM) && !IR_C) rIC++;
		goto ineffective;
	} else if (op->flags & OP_FL_ILLEGAL) {
		int2binf(opcode, "... ... . ... ... ...", rIR, 16);
		LOGCPU(L_CPU, "    illegal: %s (0x%04x)", opcode, rIR);
		int_set(INT_ILLEGAL_INSTRUCTION);
		goto ineffective;
	} else if (Q && (op->flags & OP_FL_USR_ILLEGAL)) {
		if (LOG_WANTS(L_CPU)) {
			log_log_dasm(0, 0, "illegal: ");
		}
		int_set(INT_ILLEGAL_INSTRUCTION);
		goto ineffective;
	}

	// prepare argument
	if ((op->flags & OP_FL_ARG_NORM)) {
		if (IR_C) {
			N = regs[IR_C] + rMOD;
		} else {
			if (!cpu_mem_get(QNB, rIC, &data)) {
				LOGCPU(L_CPU, "    no mem, long arg fetch @ %i:0x%04x", QNB, (uint16_t) rIC);
				goto ineffective;
			} else {
				N = data + rMOD;
				rIC++;
			}
			if (speed_real) instruction_time += TIME_MEM * cpu_delay_factor;
		}
		if (IR_B) {
			N = (uint16_t) N + regs[IR_B];
			if (speed_real) instruction_time += TIME_BMOD * cpu_delay_factor ;
		}
		if (IR_D) {
			if (!cpu_mem_get(QNB, N, &data)) {
				LOGCPU(L_CPU, "    no mem, indirect arg fetch @ %i:0x%04x", QNB, (uint16_t) N);
				goto ineffective;
			} else {
				N = data;
			}
			if (speed_real) instruction_time += TIME_DMOD * cpu_delay_factor;
		}
	} else if ((op->flags & OP_FL_ARG_SHORT)) {
		N = (uint16_t) IR_T + (uint16_t) rMOD;
	}

	if (rMODc) {
		if (speed_real) instruction_time += TIME_PREMOD * cpu_delay_factor;
	}

	if (LOG_WANTS(L_CPU)) {
		log_log_dasm((op->flags & (OP_FL_ARG_NORM | OP_FL_ARG_SHORT)), N, "");
	}

	if (speed_real) {
		instruction_time += op->time * cpu_delay_factor;
		if (op->fun == op_72_shc) instruction_time += (IR_t * TIME_SHIFT) * cpu_delay_factor;
	}

	// execute instruction
	op->fun();

	// clear mod if instruction wasn't md
	if (op->fun != op_77_md) {
		rMODc = rMOD = 0;
	}
	return instruction_time;

ineffective:
	if (speed_real) instruction_time += (TIME_MEM + TIME_INEFFECTIVE) * cpu_delay_factor;
	P = 0;
	rMOD = 0;
	rMODc = 0;
	return instruction_time;
}

// -----------------------------------------------------------------------
void cpu_loop()
{
	pthread_mutex_lock(&cpu_wake_mutex);
	cpu_state = ECTL_STATE_STOP;
	pthread_mutex_unlock(&cpu_wake_mutex);

	int cpu_time = 0;
	int cpu_time_cumulative = 0;

	while (1) {
		int state = atom_load_acquire(&cpu_state);

		// CPU running
		if (state == 0) {
cycle:
			// interrupt
			if (atom_load_acquire(&RP) && !P && !rMODc) {
				int_serve();
			// CPU cycle
			} else {
				cpu_time = cpu_do_cycle();
				ips_counter++;
<<<<<<< HEAD
				buzzer_update(rIR, instruction_time);
				if (speed_real && ((ips_counter % throttle_granularity) == 0)) {
					req.tv_nsec += instruction_time;
					if (req.tv_nsec > 1000000000) {
						req.tv_nsec -= 1000000000;
						req.tv_sec++;
					}
					instruction_time = 0;
					buzzer_time_reset();
					clock_nanosleep(CLOCK_MONOTONIC, TIMER_ABSTIME, &req, NULL);
=======
				if (speed_real) {
					cpu_time_cumulative += cpu_time * cpu_delay_factor;
					if ((ips_counter % throttle_granularity) == 0) {
						req.tv_nsec += cpu_time;
						if (req.tv_nsec > 1000000000) {
							req.tv_nsec -= 1000000000;
							req.tv_sec++;
						}
						cpu_time_cumulative = 0;
						clock_nanosleep(CLOCK_MONOTONIC, TIMER_ABSTIME, &req, NULL);
					}
>>>>>>> 248ae1b3
				}

				// breakpoint hit?
				if (ectl_brk_check()) {
					cpu_trigger_state(ECTL_STATE_STOP | ECTL_STATE_BRK);
				}
			}

		// quit emulation
		} else if ((state & ECTL_STATE_OFF)) {
			break;

		// CPU reset
		} else if (state & (ECTL_STATE_CLM | ECTL_STATE_CLO)) {
			cpu_clear(state & (ECTL_STATE_CLM | ECTL_STATE_CLO));
			clock_gettime(CLOCK_MONOTONIC, &req);
			buzzer_silence();

		// CPU stopped
		} else if ((state & ECTL_STATE_STOP)) {
			buzzer_silence();
			if ((cpu_idle_in_stop() && ECTL_STATE_CYCLE)) {
				// CPU cycle triggered while in stop
				cpu_clear_state(ECTL_STATE_CYCLE);
				clock_gettime(CLOCK_MONOTONIC, &req);
				goto cycle;
			} else {
				clock_gettime(CLOCK_MONOTONIC, &req);
			}

		// CPU waiting for an interrupt
		} else if ((state & ECTL_STATE_WAIT)) {
			buzzer_silence();
			cpu_idle_in_wait();
			clock_gettime(CLOCK_MONOTONIC, &req);
		}
	}
}

// vim: tabstop=4 shiftwidth=4 autoindent<|MERGE_RESOLUTION|>--- conflicted
+++ resolved
@@ -491,18 +491,7 @@
 			} else {
 				cpu_time = cpu_do_cycle();
 				ips_counter++;
-<<<<<<< HEAD
-				buzzer_update(rIR, instruction_time);
-				if (speed_real && ((ips_counter % throttle_granularity) == 0)) {
-					req.tv_nsec += instruction_time;
-					if (req.tv_nsec > 1000000000) {
-						req.tv_nsec -= 1000000000;
-						req.tv_sec++;
-					}
-					instruction_time = 0;
-					buzzer_time_reset();
-					clock_nanosleep(CLOCK_MONOTONIC, TIMER_ABSTIME, &req, NULL);
-=======
+				buzzer_update(rIR, cpu_time * cpu_delay_factor);
 				if (speed_real) {
 					cpu_time_cumulative += cpu_time * cpu_delay_factor;
 					if ((ips_counter % throttle_granularity) == 0) {
@@ -514,7 +503,6 @@
 						cpu_time_cumulative = 0;
 						clock_nanosleep(CLOCK_MONOTONIC, TIMER_ABSTIME, &req, NULL);
 					}
->>>>>>> 248ae1b3
 				}
 
 				// breakpoint hit?
