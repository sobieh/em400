--- conflicted
+++ resolved
@@ -565,13 +565,9 @@
 
 		// CPU stopped
 		} else if ((state & ECTL_STATE_STOP)) {
-<<<<<<< HEAD
 			idle_timer.tv_sec = cpu_timer.tv_sec;
 			idle_timer.tv_nsec = cpu_timer.tv_nsec;
-			if ((cpu_idle_in_stop() && ECTL_STATE_CYCLE)) {
-=======
 			if ((cpu_idle_in_stop() & ECTL_STATE_CYCLE)) {
->>>>>>> 501f8678
 				// CPU cycle triggered while in stop
 				cpu_clear_state(ECTL_STATE_CYCLE);
 				cpu_timer.tv_sec = idle_timer.tv_sec;
