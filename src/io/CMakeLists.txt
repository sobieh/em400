--- conflicted
+++ resolved
@@ -11,16 +11,7 @@
 # POSIX: term.c needs IEEE Std 1003.1g-2000 pselect(2)
 # POSIX: term.c needs IEEE Std 1003.1b-1993 nanosleep(2) and (struct timespec)
 # POSIX: term.c needs X/Open 5 fsync(2)
-<<<<<<< HEAD
-set_property(
-	SOURCE term.c
-	APPEND
-	PROPERTY COMPILE_DEFINITIONS
-	_XOPEN_SOURCE=600
-)
-=======
 xopen(term.c 600 "pselect(2)" "nanosleep(2)" "fsync(2)")
 strdup(e4image.c)
->>>>>>> e557f954
 
 # vim: tabstop=4