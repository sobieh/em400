ADD_library(mem
	mem.c mem_mega.c mem_elwro.c
)

# POSIX: mem.c needs X/Open 6 (pthread_spinlock_t)
<<<<<<< HEAD
set_property(
	SOURCE mem.c
	APPEND
	PROPERTY COMPILE_DEFINITIONS
	_XOPEN_SOURCE=600
)
=======
xopen(mem.c 600 pthread_spinlock_t)
>>>>>>> e557f954

# vim: tabstop=4<|MERGE_RESOLUTION|>--- conflicted
+++ resolved
@@ -3,15 +3,6 @@
 )
 
 # POSIX: mem.c needs X/Open 6 (pthread_spinlock_t)
-<<<<<<< HEAD
-set_property(
-	SOURCE mem.c
-	APPEND
-	PROPERTY COMPILE_DEFINITIONS
-	_XOPEN_SOURCE=600
-)
-=======
 xopen(mem.c 600 pthread_spinlock_t)
->>>>>>> e557f954
 
 # vim: tabstop=4