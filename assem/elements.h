//  Copyright (c) 2012-2013 Jakub Filipowicz <jakubf@gmail.com>
//
//  This program is free software; you can redistribute it and/or modify
//  it under the terms of the GNU General Public License as published by
//  the Free Software Foundation; either version 2 of the License, or
//  (at your option) any later version.
//
//  This program is distributed in the hope that it will be useful,
//  but WITHOUT ANY WARRANTY; without even the implied warranty of
//  MERCHANTABILITY or FITNESS FOR A PARTICULAR PURPOSE.  See the
//  GNU General Public License for more details.
//
//  You should have received a copy of the GNU General Public License
//  along with this program; if not, write to the Free Software
//  Foundation, Inc.,
//  51 Franklin Street, Fifth Floor, Boston, MA  02110-1301  USA

#ifndef ELEMENTS_H
#define ELEMENTS_H

#include <inttypes.h>

#define DICT_HASH_BITS 8

enum _dict_type_e {
	D_VALUE,
	D_ADDR
};

struct dict_t {
	char *name;
	int type;
	struct node_t *n;
	struct dict_t *next;
};

enum node_type_e {
	// dummy, no-data nodes
	N_DUMMY = -1000,
	N_COMMENT,
	N_PROG,
	N_FINPROG,
	N_LABEL,
	N_EQU,
	N_EMPTY = -1,

	// opcodes
	N_2ARG = 0,
	N_FD,
	N_KA1,
	N_JS,
	N_KA2,
	N_C,
	N_SHC,
	N_HLT,
	N_S,
	N_J,
	N_L,
	N_G,
	N_BN,
	N_OPS = 1000,

	// expression elements
	N_VAL,
	N_NAME,
	N_PLUS,
	N_MINUS,
	N_UMINUS,
	N_SHL,
	N_SHR,
	N_DUMMY
};

struct norm_t {
	int rb, rc, d;
	struct node_t *e;
};

struct node_t {
	int type;
	uint16_t opcode;
	int data;
	int was_addr;
	char *name;
	struct node_t *n1, *n2;
	struct node_t *next;
	char *comment;
	int lineno;
};

<<<<<<< HEAD
=======
struct nodelist_t {
	struct node_t *head;
	struct node_t *tail;
};

>>>>>>> d7ed7d07
struct node_t * make_value(int value, char *tvalue);
struct node_t * make_name(char *name);
struct node_t * make_oper(int type, struct node_t *n1, struct node_t *n2);
void node_drop(struct node_t *n);
void nodelist_drop(struct nodelist_t *nl);
struct nodelist_t * make_nl(struct node_t *n);
struct nodelist_t * nl_append_n(struct nodelist_t *nl, struct node_t *n);
struct nodelist_t * nl_append(struct nodelist_t *nl1, struct nodelist_t *nl2);

struct norm_t * make_norm(int rc, int rb, struct node_t *n);
<<<<<<< HEAD
struct node_t * make_rep(int rep, int value, char *tvalue);
struct node_t * make_string(char *str);
struct node_t * make_op(int optype, uint16_t op, int ra, struct node_t *n, struct norm_t *norm);
struct node_t * make_comment(char *str);
=======
struct nodelist_t * make_rep(int rep, int value, char *tvalue);
struct nodelist_t * make_string(char *str);
struct node_t * make_op(int optype, uint16_t op, int ra, struct node_t *n, struct norm_t *norm);
struct node_t * make_comment(char *str);
struct nodelist_t * make_code_comment(struct nodelist_t *nl, char *str);
struct node_t * make_label(char *str);
struct node_t * make_equ(char *str, struct node_t *nv);
struct node_t * make_prog(char *prog, char *name);
struct node_t * make_finprog(char *finprog);
>>>>>>> d7ed7d07

struct dict_t ** dict_create();
struct dict_t * dict_add(struct dict_t **dict, int type, char *name, struct node_t *n);
struct dict_t * dict_find(struct dict_t **dict, char *name);
void dict_list_drop(struct dict_t * dict);
void dict_drop(struct dict_t **dict);

#endif

// vim: tabstop=4<|MERGE_RESOLUTION|>--- conflicted
+++ resolved
@@ -68,7 +68,6 @@
 	N_UMINUS,
 	N_SHL,
 	N_SHR,
-	N_DUMMY
 };
 
 struct norm_t {
@@ -88,14 +87,11 @@
 	int lineno;
 };
 
-<<<<<<< HEAD
-=======
 struct nodelist_t {
 	struct node_t *head;
 	struct node_t *tail;
 };
 
->>>>>>> d7ed7d07
 struct node_t * make_value(int value, char *tvalue);
 struct node_t * make_name(char *name);
 struct node_t * make_oper(int type, struct node_t *n1, struct node_t *n2);
@@ -106,12 +102,6 @@
 struct nodelist_t * nl_append(struct nodelist_t *nl1, struct nodelist_t *nl2);
 
 struct norm_t * make_norm(int rc, int rb, struct node_t *n);
-<<<<<<< HEAD
-struct node_t * make_rep(int rep, int value, char *tvalue);
-struct node_t * make_string(char *str);
-struct node_t * make_op(int optype, uint16_t op, int ra, struct node_t *n, struct norm_t *norm);
-struct node_t * make_comment(char *str);
-=======
 struct nodelist_t * make_rep(int rep, int value, char *tvalue);
 struct nodelist_t * make_string(char *str);
 struct node_t * make_op(int optype, uint16_t op, int ra, struct node_t *n, struct norm_t *norm);
@@ -121,7 +111,6 @@
 struct node_t * make_equ(char *str, struct node_t *nv);
 struct node_t * make_prog(char *prog, char *name);
 struct node_t * make_finprog(char *finprog);
->>>>>>> d7ed7d07
 
 struct dict_t ** dict_create();
 struct dict_t * dict_add(struct dict_t **dict, int type, char *name, struct node_t *n);
