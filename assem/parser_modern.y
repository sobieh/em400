%{
//  Copyright (c) 2012-2013 Jakub Filipowicz <jakubf@gmail.com>
//
//  This program is free software; you can redistribute it and/or modify
//  it under the terms of the GNU General Public License as published by
//  the Free Software Foundation; either version 2 of the License, or
//  (at your option) any later version.
//
//  This program is distributed in the hope that it will be useful,
//  but WITHOUT ANY WARRANTY; without even the implied warranty of
//  MERCHANTABILITY or FITNESS FOR A PARTICULAR PURPOSE.  See the
//  GNU General Public License for more details.
//
//  You should have received a copy of the GNU General Public License
//  along with this program; if not, write to the Free Software
//  Foundation, Inc.,
//  51 Franklin Street, Fifth Floor, Boston, MA  02110-1301  USA

#include <stdio.h>
#include <string.h>
#include <stdarg.h>

#include "ops.h"
#include "elements.h"
#include "eval.h"


void m_yyerror(char *s, ...);
int yylex(void);
int got_error;
%}

%locations

%union {
	struct val_t {
		int v;
		char *s;
	} val;
	struct norm_t *norm;
	struct node_t *node;
	struct nodelist_t *nl;
};

%token '[' ']' ',' ':'
<<<<<<< HEAD
%token MP_DATA MP_EQU MP_RES MP_PROG MP_FINPROG MP_SEG MP_FINSEG MP_MACRO MP_FINMACRO
=======
%token MP_DATA MP_EQU MP_RES MP_SEG MP_FINSEG MP_MACRO MP_FINMACRO
%token <val.s> MP_PROG MP_FINPROG
>>>>>>> d7ed7d07
%token <val.s> NAME STRING CMT_CODE CMT_LINE
%token <val> VALUE ADDR
%token <val.v> REGISTER
%token <val.v> MOP_2ARG MOP_FD MOP_KA1 MOP_JS MOP_KA2 MOP_C MOP_SHC MOP_S MOP_HLT MOP_J MOP_L MOP_G MOP_BN

%type <norm> normval norm
<<<<<<< HEAD
%type <node> instruction res data dataword words expr comment comments code sentence sentences program
=======
%type <node> instruction expr comment
%type <nl> res words data dataword comments code sentence sentences
>>>>>>> d7ed7d07

%left '+' '-'
%left SHR SHL
%nonassoc UMINUS


%%

program:
<<<<<<< HEAD
	comments MP_PROG STRING sentences MP_FINPROG comments {
		printf("Assembling program '%s'\n", $3);
		free($3);
		//program_append($1);
		program_append($4);
		//program_append($6);
	}
	| comments MP_PROG sentences MP_FINPROG	comments		{ printf("Assembling unnamed program\n"); }
	;

sentences:
	sentences sentence {
		if ($1) {
			$1->next = $2;
			$$ = $1;
		} else {
			$$ = $2;
		}
	}
=======
	comments MP_PROG STRING sentences MP_FINPROG comments { 
		printf("Assembling program '%s'\n", $3);
		program = nl_append_n(program, make_prog($2, $3));
		program = nl_append(program, $1);
		program = nl_append(program, $4);
		program = nl_append(program, $6);
		program = nl_append_n(program, make_finprog($5));
		free($2);
		free($3);
	}
	| comments MP_PROG sentences MP_FINPROG	comments {
		printf("Assembling unnamed program\n");
		program = nl_append_n(program, make_prog($2, ""));
		program = nl_append(program, $1);
		program = nl_append(program, $3);
		program = nl_append(program, $5);
		program = nl_append_n(program, make_finprog($4));
		free($2);
	}
	;

sentences:
	sentences sentence { $$ = nl_append($1, $2); }
>>>>>>> d7ed7d07
	| { $$ = NULL; }
	;

sentence:
<<<<<<< HEAD
	code  { $$ = $1; }
	| code CMT_CODE { 
		$1->comment = strdup($2); free($2);
		$$ = $1;
	}
	| CMT_LINE { $$ = make_comment($1); }
	;

code:
	words {
		$$ = $1;
	}
	| MP_EQU NAME expr {
		if (!dict_add(dict, D_VALUE, $2, $3)) {
			m_yyerror("name '%s' already defined", $2);
			YYABORT;
		}
		$$ = make_comment("dummy");
	}
	| NAME ':' {
		struct node_t *n = make_value(program_ic, NULL);
		if (!dict_add(dict, D_ADDR, $1, n)) {
			m_yyerror("name '%s' already defined", $1);
			YYABORT;
		}
		$$ = make_comment("dummy");
	}
=======
	code			{ $$ = $1; }
	| code CMT_CODE	{ make_code_comment($1, $2); }
	| comment		{ $$ = make_nl($1); }
	;

code:
	words				{ $$ = $1; }
	| MP_EQU NAME expr	{ $$ = make_nl(make_equ($2, $3)); }
	| NAME ':'			{ $$ = make_nl(make_label($1)); }
	;

comments:
	comments comment	{ $$ = nl_append_n($1, $2); }
	|					{ $$ = NULL; }
	;

comment:
	CMT_LINE		{ $$ = make_comment($1); }
>>>>>>> d7ed7d07
	;

comments:
	comments comment {
		if ($1) {
			$1->next = $2;
			$$ = $1;
		} else {
			$$ = $2;
		}

	}
	| { $$ = NULL; }
	;

comment:
	CMT_LINE { $$ = make_comment($1); }
	;

words:
	instruction		{ $$ = make_nl($1); program_ic++; }
	| MP_DATA data	{ $$ = $2; }
	| res			{ $$ = $1; }
	;

data:
	dataword			{ $$ = $1; }
	| dataword ',' data	{ $$ = nl_append($1, $3); }
	;

dataword:
	expr		{ $$ = make_nl($1); program_ic++; }
	| STRING	{ $$ = make_string($1); program_ic += strlen($1); }
	;

res:
<<<<<<< HEAD
	MP_RES VALUE				{ $$ = make_rep($2.v, 0, NULL); }
	| MP_RES VALUE ',' VALUE	{ $$ = make_rep($2.v, $4.v, $4.s); }
=======
	MP_RES VALUE				{ $$ = make_rep($2.v, 0, NULL); program_ic += $2.v; }
	| MP_RES VALUE ',' VALUE	{ $$ = make_rep($2.v, $4.v, $4.s); program_ic += $2.v; }
>>>>>>> d7ed7d07
	;

instruction:
	MOP_2ARG REGISTER ',' norm	{ $$ = make_op(N_2ARG,	$1, $2, NULL, $4); }
	| MOP_FD norm				{ $$ = make_op(N_FD,	$1, 0,  NULL, $2); }
	| MOP_KA1 REGISTER ',' expr	{ $$ = make_op(N_KA1,	$1, $2, $4,   NULL); }
	| MOP_JS expr				{ $$ = make_op(N_JS,	$1, 0,  $2,   NULL); }
	| MOP_KA2 expr				{ $$ = make_op(N_KA2,	$1, 0,  $2,   NULL); }
	| MOP_C REGISTER			{ $$ = make_op(N_C,		$1, $2, NULL, NULL); }
	| MOP_SHC REGISTER ',' expr	{ $$ = make_op(N_SHC,	$1, $2, $4,   NULL); }
	| MOP_S						{ $$ = make_op(N_S,		$1, 0,  NULL, NULL); }
	| MOP_HLT expr				{ $$ = make_op(N_HLT,	$1, 0,  $2,   NULL); }
	| MOP_J norm				{ $$ = make_op(N_J,		$1, 0,  NULL, $2); }
	| MOP_L norm				{ $$ = make_op(N_L,		$1, 0,  NULL, $2); }
	| MOP_G norm				{ $$ = make_op(N_G,		$1, 0,  NULL, $2); }
	| MOP_BN norm				{ $$ = make_op(N_BN,	$1, 0,  NULL, $2); }
	;

norm:
	normval					{ $$ = $1; }
	| '[' normval ']'		{ $$ = $2; $$->d = 1; }
	;

normval:
	REGISTER				{ $$ = make_norm($1, 0, NULL); }
	| expr					{ $$ = make_norm(0, 0, $1); program_ic++; }
	| REGISTER '+' REGISTER	{ $$ = make_norm($1, $3, NULL); }
	| REGISTER '+' expr		{ $$ = make_norm(0, $1, $3); program_ic++; }
	| REGISTER '-' expr		{ $$ = make_norm(0, $1, make_oper(N_UMINUS, $3, NULL)); program_ic++; }
	| expr '+' REGISTER		{ $$ = make_norm(0, $3, $1); program_ic++; }
	;

expr:
	VALUE					{ $$ = make_value($1.v, $1.s); }
	| NAME					{ $$ = make_name($1); }
	| expr '+' expr			{ $$ = make_oper(N_PLUS, $1, $3); }
	| expr '-' expr			{ $$ = make_oper(N_MINUS, $1, $3); }
	| '-' expr %prec UMINUS	{ $$ = make_oper(N_UMINUS, $2, NULL); }
	| '(' expr ')'			{ $$ = $2; }
	| expr SHL expr			{ $$ = make_oper(N_SHL, $1, $3); }
	| expr SHR expr			{ $$ = make_oper(N_SHR, $1, $3); }
	;

%%

// -----------------------------------------------------------------------
void m_yyerror(char *s, ...)
{
	va_list ap;
	va_start(ap, s);
	printf("Error parsing source, line %d: ", m_yylloc.first_line);
	vprintf(s, ap);
	printf("\n");
	va_end(ap);
	got_error = 1;
}

// vim: tabstop=4<|MERGE_RESOLUTION|>--- conflicted
+++ resolved
@@ -43,24 +43,16 @@
 };
 
 %token '[' ']' ',' ':'
-<<<<<<< HEAD
-%token MP_DATA MP_EQU MP_RES MP_PROG MP_FINPROG MP_SEG MP_FINSEG MP_MACRO MP_FINMACRO
-=======
 %token MP_DATA MP_EQU MP_RES MP_SEG MP_FINSEG MP_MACRO MP_FINMACRO
 %token <val.s> MP_PROG MP_FINPROG
->>>>>>> d7ed7d07
 %token <val.s> NAME STRING CMT_CODE CMT_LINE
 %token <val> VALUE ADDR
 %token <val.v> REGISTER
 %token <val.v> MOP_2ARG MOP_FD MOP_KA1 MOP_JS MOP_KA2 MOP_C MOP_SHC MOP_S MOP_HLT MOP_J MOP_L MOP_G MOP_BN
 
 %type <norm> normval norm
-<<<<<<< HEAD
-%type <node> instruction res data dataword words expr comment comments code sentence sentences program
-=======
 %type <node> instruction expr comment
 %type <nl> res words data dataword comments code sentence sentences
->>>>>>> d7ed7d07
 
 %left '+' '-'
 %left SHR SHL
@@ -70,27 +62,6 @@
 %%
 
 program:
-<<<<<<< HEAD
-	comments MP_PROG STRING sentences MP_FINPROG comments {
-		printf("Assembling program '%s'\n", $3);
-		free($3);
-		//program_append($1);
-		program_append($4);
-		//program_append($6);
-	}
-	| comments MP_PROG sentences MP_FINPROG	comments		{ printf("Assembling unnamed program\n"); }
-	;
-
-sentences:
-	sentences sentence {
-		if ($1) {
-			$1->next = $2;
-			$$ = $1;
-		} else {
-			$$ = $2;
-		}
-	}
-=======
 	comments MP_PROG STRING sentences MP_FINPROG comments { 
 		printf("Assembling program '%s'\n", $3);
 		program = nl_append_n(program, make_prog($2, $3));
@@ -114,40 +85,10 @@
 
 sentences:
 	sentences sentence { $$ = nl_append($1, $2); }
->>>>>>> d7ed7d07
 	| { $$ = NULL; }
 	;
 
 sentence:
-<<<<<<< HEAD
-	code  { $$ = $1; }
-	| code CMT_CODE { 
-		$1->comment = strdup($2); free($2);
-		$$ = $1;
-	}
-	| CMT_LINE { $$ = make_comment($1); }
-	;
-
-code:
-	words {
-		$$ = $1;
-	}
-	| MP_EQU NAME expr {
-		if (!dict_add(dict, D_VALUE, $2, $3)) {
-			m_yyerror("name '%s' already defined", $2);
-			YYABORT;
-		}
-		$$ = make_comment("dummy");
-	}
-	| NAME ':' {
-		struct node_t *n = make_value(program_ic, NULL);
-		if (!dict_add(dict, D_ADDR, $1, n)) {
-			m_yyerror("name '%s' already defined", $1);
-			YYABORT;
-		}
-		$$ = make_comment("dummy");
-	}
-=======
 	code			{ $$ = $1; }
 	| code CMT_CODE	{ make_code_comment($1, $2); }
 	| comment		{ $$ = make_nl($1); }
@@ -166,24 +107,6 @@
 
 comment:
 	CMT_LINE		{ $$ = make_comment($1); }
->>>>>>> d7ed7d07
-	;
-
-comments:
-	comments comment {
-		if ($1) {
-			$1->next = $2;
-			$$ = $1;
-		} else {
-			$$ = $2;
-		}
-
-	}
-	| { $$ = NULL; }
-	;
-
-comment:
-	CMT_LINE { $$ = make_comment($1); }
 	;
 
 words:
@@ -203,13 +126,8 @@
 	;
 
 res:
-<<<<<<< HEAD
-	MP_RES VALUE				{ $$ = make_rep($2.v, 0, NULL); }
-	| MP_RES VALUE ',' VALUE	{ $$ = make_rep($2.v, $4.v, $4.s); }
-=======
 	MP_RES VALUE				{ $$ = make_rep($2.v, 0, NULL); program_ic += $2.v; }
 	| MP_RES VALUE ',' VALUE	{ $$ = make_rep($2.v, $4.v, $4.s); program_ic += $2.v; }
->>>>>>> d7ed7d07
 	;
 
 instruction:
