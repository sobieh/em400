--- conflicted
+++ resolved
@@ -158,21 +158,7 @@
 	;
 
 label:
-<<<<<<< HEAD
-	LABEL ':' {
-		struct node_t *n = make_value(program_ic, NULL);
-		if (!n) {
-			c_yyerror("cannot make node for '%s'", $1);
-			YYABORT;
-		}
-		if (!dict_add(dict, D_ADDR, $1, n)) {
-			//c_yyerror("name '%s' already defined", $1);
-			//YYABORT;
-		}
-	}
-=======
 	LABEL ':' { $$ = make_nl(make_label($1)); }
->>>>>>> d7ed7d07
 	;
 
 pragma:
