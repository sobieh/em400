--- conflicted
+++ resolved
@@ -25,12 +25,7 @@
 #include "elements.h"
 #include "ops.h"
 
-<<<<<<< HEAD
-struct node_t *program_start;
-struct node_t *program_end;
-=======
 struct nodelist_t *program;
->>>>>>> d7ed7d07
 int program_ic;
 
 struct dict_t **dict;
@@ -43,36 +38,6 @@
 }
 
 // -----------------------------------------------------------------------
-<<<<<<< HEAD
-int program_append(struct node_t *n)
-{
-	int size = 0;
-
-	while (n) {
-		printf("apend: %p->%p (%i) %s %s \n", n, n->next, n->type, n->name, n->comment);
-		if (!program_end) {
-			program_start = program_end = n;
-		} else {
-			program_end->next = n;
-			program_end = program_end->next;
-		}
-		if (n->type != N_DUMMY) {
-			size++;
-		}
-		n = n->next;
-	}
-
-	program_ic += size;
-	if (program_ic > MAX_PROG_SIZE) {
-		return -1;
-	}
-
-	return size;
-}
-
-// -----------------------------------------------------------------------
-=======
->>>>>>> d7ed7d07
 struct node_t * expr_eval(struct node_t *n, char *refcheck)
 {
 	if (!n) return NULL;
@@ -248,28 +213,17 @@
 }
 
 // -----------------------------------------------------------------------
-<<<<<<< HEAD
-int assembly(struct node_t *n, uint16_t *outdata)
-=======
 int assembly(struct nodelist_t *nl, uint16_t *outdata)
->>>>>>> d7ed7d07
 {
 	int ic = 0;
 	int res;
 
-<<<<<<< HEAD
-	while (n) {
-		if (n->type != N_DUMMY ) {
-			// opcode
-			if (n->type <= N_BN) {
-=======
 	struct node_t *n = nl->head;
 
 	while (n) {
 		if (n->type > N_EMPTY ) {
 			// opcode
 			if (n->type < N_OPS) {
->>>>>>> d7ed7d07
 				res = compose_opcode(ic, n, outdata);
 			// data
 			} else {
