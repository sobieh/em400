//  Copyright (c) 2012-2013 Jakub Filipowicz <jakubf@gmail.com>
//
//  This program is free software; you can redistribute it and/or modify
//  it under the terms of the GNU General Public License as published by
//  the Free Software Foundation; either version 2 of the License, or
//  (at your option) any later version.
//
//  This program is distributed in the hope that it will be useful,
//  but WITHOUT ANY WARRANTY; without even the implied warranty of
//  MERCHANTABILITY or FITNESS FOR A PARTICULAR PURPOSE.  See the
//  GNU General Public License for more details.
//
//  You should have received a copy of the GNU General Public License
//  along with this program; if not, write to the Free Software
//  Foundation, Inc.,
//  51 Franklin Street, Fifth Floor, Boston, MA  02110-1301  USA

#ifndef EVAL_H
#define EVAL_H

#include <inttypes.h>

#include "elements.h"

#define MAX_PROG_SIZE 64*1024

<<<<<<< HEAD
extern struct node_t *program_start;
extern struct node_t *program_end;
=======
extern struct nodelist_t *program;
>>>>>>> d7ed7d07
extern int program_ic;

extern struct dict_t **dict;
extern char assembly_error[];

int compose_data(struct node_t *word, uint16_t *dt);
int compose_opcode(int ic, struct node_t *word, uint16_t *dt);
struct node_t * expr_eval(struct node_t *n, char *refcheck);
<<<<<<< HEAD
int assembly(struct node_t *n, uint16_t *outdata);
=======
int assembly(struct nodelist_t *nl, uint16_t *outdata);
>>>>>>> d7ed7d07

#endif

// vim: tabstop=4<|MERGE_RESOLUTION|>--- conflicted
+++ resolved
@@ -24,12 +24,7 @@
 
 #define MAX_PROG_SIZE 64*1024
 
-<<<<<<< HEAD
-extern struct node_t *program_start;
-extern struct node_t *program_end;
-=======
 extern struct nodelist_t *program;
->>>>>>> d7ed7d07
 extern int program_ic;
 
 extern struct dict_t **dict;
@@ -38,11 +33,7 @@
 int compose_data(struct node_t *word, uint16_t *dt);
 int compose_opcode(int ic, struct node_t *word, uint16_t *dt);
 struct node_t * expr_eval(struct node_t *n, char *refcheck);
-<<<<<<< HEAD
-int assembly(struct node_t *n, uint16_t *outdata);
-=======
 int assembly(struct nodelist_t *nl, uint16_t *outdata);
->>>>>>> d7ed7d07
 
 #endif
 
